--- conflicted
+++ resolved
@@ -1,5 +1,3 @@
-<<<<<<< HEAD
-=======
 package main
 
 import (
@@ -7,9 +5,9 @@
 	"encoding/json"
 	"fmt"
 	"io"
+	"log"
 	"net/http"
 	"regexp"
-	"time"
 
 	"github.com/gorilla/mux"
 	_ "github.com/mattn/go-sqlite3"
@@ -23,32 +21,35 @@
 	var err error
 	db, err = sql.Open("sqlite3", "./data.db")
 	if err != nil {
-		fmt.Println("Failed to connect to database:", err)
+		log.Fatal("Failed to connect to database:", err)
 	}
 
 	if err = db.Ping(); err != nil {
-		fmt.Println("Failed to ping database:", err)
+		log.Fatal("Failed to ping database:", err)
 	}
 
 	// Drop the table if it exists and recreate it
-	// _, err = db.Exec(`
-	//       DROP TABLE IF EXISTS users;
-	//       CREATE TABLE users (
-	//           id INTEGER PRIMARY KEY AUTOINCREMENT,
-	//           first_name TEXT NOT NULL,
-	//           last_name TEXT NOT NULL,
-	//           email TEXT UNIQUE NOT NULL,
-	//           username TEXT UNIQUE NOT NULL,
-	//           password TEXT NOT NULL
-	//       )
-	//   `)
-	// if err != nil {
-	// 	fmt.Errorfl("Error creating users table:", err)
-	// }
-	// fmt.Println("Connected to database and ensured users table exists.")
+	_, err = db.Exec(`
+        DROP TABLE IF EXISTS users;
+        CREATE TABLE users (
+            id INTEGER PRIMARY KEY AUTOINCREMENT,
+            first_name TEXT NOT NULL,
+            last_name TEXT NOT NULL,
+            email TEXT UNIQUE NOT NULL,
+            username TEXT UNIQUE NOT NULL,
+            password TEXT NOT NULL
+        )
+    `)
+	if err != nil {
+		log.Fatal("Error creating users table:", err)
+	}
+	fmt.Println("Connected to database and ensured users table exists.")
 }
 
 func main() {
+	// Set up logging
+	log.SetFlags(log.LstdFlags | log.Lshortfile)
+
 	initDB()
 	defer db.Close()
 
@@ -63,12 +64,12 @@
 	r.Use(loggingMiddleware)
 
 	fmt.Println("Server is running on localhost:5174")
-	http.ListenAndServe(":5174", r)
+	log.Fatal(http.ListenAndServe(":5174", r))
 }
 
 func loggingMiddleware(next http.Handler) http.Handler {
 	return http.HandlerFunc(func(w http.ResponseWriter, r *http.Request) {
-		fmt.Printf("Received %s request to %s", r.Method, r.URL.Path)
+		log.Printf("Received %s request to %s", r.Method, r.URL.Path)
 		next.ServeHTTP(w, r)
 	})
 }
@@ -87,7 +88,7 @@
 
 func PostSignup(w http.ResponseWriter, r *http.Request) {
 	SetCors(w.Header())
-	fmt.Printf("Content-Type: %s", r.Header.Get("Content-Type"))
+	log.Printf("Content-Type: %s", r.Header.Get("Content-Type"))
 
 	var credentials struct {
 		FirstName string `json:"first_name"`
@@ -100,15 +101,15 @@
 	// Read the body
 	body, err := io.ReadAll(r.Body)
 	if err != nil {
-		fmt.Printf("Error reading body: %v", err)
+		log.Printf("Error reading body: %v", err)
 		http.Error(w, "Error reading request body", http.StatusBadRequest)
 		return
 	}
-	fmt.Printf("Received body: %s", string(body))
+	log.Printf("Received body: %s", string(body))
 
 	// Decode the JSON
 	if err := json.Unmarshal(body, &credentials); err != nil {
-		fmt.Printf("JSON decode error: %v", err)
+		log.Printf("JSON decode error: %v", err)
 		http.Error(w, "Invalid request payload", http.StatusBadRequest)
 		return
 	}
@@ -133,7 +134,7 @@
 	var exists int
 	err = db.QueryRow("SELECT COUNT(*) FROM users WHERE email = ?", credentials.Email).Scan(&exists)
 	if err != nil {
-		fmt.Printf("Database query error: %v", err)
+		log.Printf("Database query error: %v", err)
 		http.Error(w, "Error checking email", http.StatusInternalServerError)
 		return
 	}
@@ -149,7 +150,7 @@
 	// Check for existing username
 	err = db.QueryRow("SELECT COUNT(*) FROM users WHERE username = ?", credentials.Username).Scan(&exists)
 	if err != nil {
-		fmt.Printf("Database query error: %v", err)
+		log.Printf("Database query error: %v", err)
 		http.Error(w, "Error checking username", http.StatusInternalServerError)
 		return
 	}
@@ -165,7 +166,7 @@
 	// Hash the password for secure storage
 	hashedPassword, err := bcrypt.GenerateFromPassword([]byte(credentials.Password), bcrypt.DefaultCost)
 	if err != nil {
-		fmt.Printf("Password hashing error: %v", err)
+		log.Printf("Password hashing error: %v", err)
 		http.Error(w, "Failed to hash password", http.StatusInternalServerError)
 		return
 	}
@@ -177,7 +178,7 @@
     `, credentials.FirstName, credentials.LastName, credentials.Email, credentials.Username, string(hashedPassword))
 
 	if err != nil {
-		fmt.Printf("Database insert error: %v", err)
+		log.Printf("Database insert error: %v", err)
 		http.Error(w, "Failed to insert user", http.StatusInternalServerError)
 		return
 	}
@@ -203,7 +204,7 @@
 	}
 
 	if err := json.NewDecoder(r.Body).Decode(&credentials); err != nil {
-		fmt.Printf("JSON decode error: %v", err)
+		log.Printf("JSON decode error: %v", err)
 		http.Error(w, "Invalid request payload", http.StatusBadRequest)
 		return
 	}
@@ -212,14 +213,14 @@
 	var hashedPassword string
 	err := db.QueryRow("SELECT password FROM users WHERE username = ?", credentials.Username).Scan(&hashedPassword)
 	if err != nil {
-		fmt.Printf("Database query error: %v", err)
+		log.Printf("Database query error: %v", err)
 		http.Error(w, "User not found", http.StatusUnauthorized)
 		return
 	}
 
 	// Compare the provided password with the stored hashed password
 	if err := bcrypt.CompareHashAndPassword([]byte(hashedPassword), []byte(credentials.Password)); err != nil {
-		fmt.Printf("Password comparison error: %v", err)
+		log.Printf("Password comparison error: %v", err)
 		http.Error(w, "Incorrect password", http.StatusUnauthorized)
 		return
 	}
@@ -230,22 +231,10 @@
 	json.NewEncoder(w).Encode(map[string]string{
 		"message": "Login successful",
 	})
-
-	expiration := time.Now().Add(24 * time.Hour)
-	cookie := http.Cookie{
-		Name:     "logged_in",
-		Value:    "true",
-		Expires:  expiration,
-		HttpOnly: true,
-	}
-
-	http.SetCookie(w, &cookie)
 }
 
 func SetCors(header http.Header) {
-	header.Set("Access-Control-Allow-Origin", "http://localhost:5173")
+	header.Set("Access-Control-Allow-Origin", "*")
 	header.Set("Access-Control-Allow-Methods", "GET, POST, PUT, PATCH, OPTIONS")
 	header.Set("Access-Control-Allow-Headers", "Content-Type, Authorization")
-	header.Set("Access-Control-Allow-Credentials", "true")
-}
->>>>>>> bb91e9d2
+}